{
 "cells": [
  {
   "cell_type": "code",
   "execution_count": 8,
   "id": "06f4ee09",
   "metadata": {},
   "outputs": [
    {
     "name": "stderr",
     "output_type": "stream",
     "text": [
      "Note: Environment variable`HF_TOKEN` is set and is the current active token independently from the token you've just configured.\n"
     ]
    }
   ],
   "source": [
    "from transformers import AutoModelForCausalLM, AutoTokenizer\n",
    "from huggingface_hub import login\n",
    "from datasets import Dataset\n",
    "import pandas as pd\n",
    "import torch\n",
    "from pathlib import Path\n",
    "from dotenv import load_dotenv\n",
    "\n",
    "load_dotenv()\n",
    "PROJECT_ROOT = Path(os.getenv('PROJECT_ROOT')).resolve()\n",
    "MODEL_ROOT = Path(os.getenv('MODEL_ROOT')).resolve()\n",
    "DATA_ROOT = Path(os.getenv('DATA_ROOT')).expanduser().resolve()\n",
    "\n",
    "import os\n",
    "\n",
    "login(token=os.getenv(\"HF_TOKEN\"))"
   ]
  },
  {
   "cell_type": "code",
   "execution_count": 52,
   "id": "63a5031a",
   "metadata": {},
   "outputs": [],
   "source": [
<<<<<<< HEAD
    "device = torch.device(\"cuda\" if torch.cuda.is_available() else \"cpu\")\n",
    "# model_path = Path(str(os.getenv(\"MODEL_ROOT\"))).resolve() / 'sft' / 'TinyLlama' / 'TinyLlama-1.1B-Chat-v1.0'\n",
    "model_path = Path(str(os.getenv(\"MODEL_ROOT\"))).resolve() / 'finetuned' / 'TinyLlama' / 'TinyLlama-1.1B-Chat-v1.0' / 'checkpoint-189'\n",
=======
    "device = torch.device('cuda' if torch.cuda.is_available() else 'cpu')\n",
    "model_path = MODEL_ROOT / 'finetuned' / 'TinyLlama' / 'TinyLlama-1.1B-Chat-v1.0' / 'checkpoint-3'\n",
>>>>>>> 86524098
    "model_path = str(model_path)\n",
    "\n",
    "tokenizer = AutoTokenizer.from_pretrained(model_path)\n",
    "model = AutoModelForCausalLM.from_pretrained(model_path).to(device)\n",
    "model.warnings_issued = {}"
   ]
  },
  {
   "cell_type": "code",
   "execution_count": 25,
   "id": "6570e307",
   "metadata": {},
   "outputs": [],
   "source": [
    "dataset_path = DATA_ROOT / '.kaggle' / 'cnn_dailymail'\n",
    "df = pd.read_csv(str(dataset_path / 'test.csv'))\n",
    "dataset = Dataset.from_pandas(df)"
   ]
  },
  {
   "cell_type": "code",
   "execution_count": 6,
   "id": "7acb9d37",
   "metadata": {},
   "outputs": [
    {
     "name": "stdout",
     "output_type": "stream",
     "text": [
      "Experts question if  packed out planes are putting passengers at risk .\n",
      "U.S consumer advisory group says minimum space must be stipulated .\n",
      "Safety tests conducted on planes with more leg room than airlines offer .\n"
     ]
    }
   ],
   "source": [
    "print(dataset[0]['highlights'])"
   ]
  },
  {
   "cell_type": "code",
   "execution_count": 43,
   "id": "d4962538",
   "metadata": {},
   "outputs": [
    {
     "name": "stdout",
     "output_type": "stream",
     "text": [
      "<|user|>\n",
      "hello? who are you?\n",
      " \n",
      "<|assistant|>\n",
      "Hello! I'm a chatbot that can help you with any questions you may have. To get started, simply type \"hello\" in the chat window and I'll respond with a greeting in return. If you have any questions, feel free to ask. I'm always here to help!\n"
     ]
    }
   ],
   "source": [
    "# test\n",
    "messages = [\n",
    "    {\n",
    "        \"role\": \"user\", \n",
    "        \"content\": \"hello? who are you?\\n\" \n",
    "    }\n",
    "]\n",
    "prompt = tokenizer.apply_chat_template(messages, tokenize=False, add_generation_prompt=True)\n",
    "\n",
    "input_ids = tokenizer.encode(prompt, return_tensors=\"pt\").to(device)\n",
    "\n",
    "output_ids = model.generate(input_ids, max_new_tokens=400)\n",
    "output_text = tokenizer.decode(output_ids[0], skip_special_tokens=True)\n",
    "\n",
    "print(output_text)"
   ]
  },
  {
   "cell_type": "code",
   "execution_count": 55,
   "id": "fece1beb",
   "metadata": {},
   "outputs": [],
   "source": [
    "def get_summary(content, model):\n",
    "    message = [\n",
    "        {\n",
    "            \"role\": \"user\",\n",
    "            \"content\": f\"Summarize the following text in a TL;DR style in one sentence\\n\\n{content}\\n\"\n",
    "        }\n",
    "    ]\n",
    "    prompt = tokenizer.apply_chat_template(message, tokenize=False, add_generation_prompt=True)\n",
    "\n",
    "    input_ids = tokenizer.encode(prompt, return_tensors=\"pt\").to(device)\n",
    "    attention_mask = torch.ones_like(input_ids)\n",
    "    \n",
    "    output_ids = model.generate(\n",
    "        input_ids,\n",
    "        attention_mask=attention_mask,\n",
    "        max_new_tokens=500,\n",
    "        do_sample=False,\n",
    "        # temperature=0.7,\n",
    "        top_p=0.95,\n",
    "        top_k=50,\n",
    "        num_return_sequences=1,\n",
    "        pad_token_id=tokenizer.eos_token_id\n",
    "    )  \n",
    "    output_text = tokenizer.decode(output_ids[0], skip_special_tokens=True)\n",
    "\n",
    "    assistant_tag = \"<|assistant|>\"\n",
    "    if assistant_tag in output_text:\n",
    "        output_text = output_text.split(assistant_tag, 1)[1].strip()\n",
    "\n",
    "    return output_text, output_ids.shape[-1] - input_ids.shape[-1]"
   ]
  },
  {
   "cell_type": "code",
   "execution_count": 56,
   "id": "507ea36b",
   "metadata": {},
   "outputs": [
    {
     "name": "stderr",
     "output_type": "stream",
     "text": [
      "The following generation flags are not valid and may be ignored: ['top_p']. Set `TRANSFORMERS_VERBOSITY=info` for more details.\n"
     ]
    },
    {
     "name": "stdout",
     "output_type": "stream",
     "text": [
<<<<<<< HEAD
      "The U.S. Department of Transportation's consumer advisory group set up by the government is concerned about the shrinking space on planes .\n",
      "The group says that the government is happy to set standards for animals flying on planes .\n",
      "But it doesn't stipulate a minimum amount of space for humans .\n",
      "68\n"
=======
      "<|user|>\n",
      "Summarize the following text in a TL;DR style in one sentence\n",
      "\n",
      "Ever noticed how plane seats appear to be getting smaller and smaller? With increasing numbers of people taking to the skies, some experts are questioning if having such packed out planes is putting passengers at risk. They say that the shrinking space on aeroplanes is not only uncomfortable - it's putting our health and safety in danger. More than squabbling over the arm rest, shrinking space on planes putting our health and safety in danger? This week, a U.S consumer advisory group set up by the Department of Transportation said at a public hearing that while the government is happy to set standards for animals flying on planes, it doesn't stipulate a minimum amount of space for humans. 'In a world where animals have more rights to space and food than humans,' said Charlie Leocha, consumer representative on the committee.\u00a0'It is time that the DOT and FAA take a stand for humane treatment of passengers.' But could crowding on planes lead to more serious issues than fighting for space in the overhead lockers, crashing elbows and seat back kicking? Tests conducted by the FAA use planes with a 31 inch pitch, a standard which on some airlines has decreased . Many economy seats on United Airlines have 30 inches of room, while some airlines offer as little as 28 inches . Cynthia Corbertt, a human factors researcher with the Federal Aviation Administration, that it conducts tests on how quickly passengers can leave a plane. But these tests are conducted using planes with 31 inches between each row of seats, a standard which on some airlines has decreased, reported the Detroit News. The distance between two seats from one point on a seat to the same point on the seat behind it is known as the pitch. While most airlines stick to a pitch of 31 inches or above, some fall below this. While United Airlines has 30 inches of space, Gulf Air economy seats have between 29 and 32 inches, Air Asia offers 29 inches and Spirit Airlines offers just 28 inches. British Airways has a seat pitch of 31 inches, while easyJet has 29 inches, Thomson's short haul seat pitch is 28 inches, and Virgin Atlantic's is 30-31.\n",
      " \n",
      "<|assistant|>\n",
      "A U.S. Consumer Advisory Group set up by the Department of Transportation has raised concerns about the shrinking space on aeroplanes, particularly for passengers. The group, which was formed by the Department of Transportation in response to a consumer complaint, has recommended that the government set minimum standards for the amount of space available for humans on planes. The group's report, published in June 2019, stated that while the government is happy to set standards for animals flying on planes, it does not stipulate a minimum amount of space for humans. The group's recommendation is that the DOT and FAA take a stand for humane treatment of passengers by setting minimum standards for the amount of space available for humans on planes. The group's report also highlighted that tests conducted by the FAA use planes with a 31 inch pitch, a standard which has decreased on some airlines. The distance between two seats from one point on a seat to the same point on the seat behind it is known as the pitch. While most airlines stick to a pitch of 31 inches or above, some fall below this. The group's report also raised concerns about the shrinking space on planes, particularly for passengers.\n",
      "268\n"
>>>>>>> 86524098
     ]
    }
   ],
   "source": [
    "content = dataset[0]['article']\n",
    "print(*(get_summary(content, model)), sep='\\n')"
   ]
  }
 ],
 "metadata": {
  "kernelspec": {
   "display_name": "Python 3",
   "language": "python",
   "name": "python3"
  },
  "language_info": {
   "codemirror_mode": {
    "name": "ipython",
    "version": 3
   },
   "file_extension": ".py",
   "mimetype": "text/x-python",
   "name": "python",
   "nbconvert_exporter": "python",
   "pygments_lexer": "ipython3",
   "version": "3.11.11"
  }
 },
 "nbformat": 4,
 "nbformat_minor": 5
}<|MERGE_RESOLUTION|>--- conflicted
+++ resolved
@@ -40,14 +40,9 @@
    "metadata": {},
    "outputs": [],
    "source": [
-<<<<<<< HEAD
     "device = torch.device(\"cuda\" if torch.cuda.is_available() else \"cpu\")\n",
     "# model_path = Path(str(os.getenv(\"MODEL_ROOT\"))).resolve() / 'sft' / 'TinyLlama' / 'TinyLlama-1.1B-Chat-v1.0'\n",
-    "model_path = Path(str(os.getenv(\"MODEL_ROOT\"))).resolve() / 'finetuned' / 'TinyLlama' / 'TinyLlama-1.1B-Chat-v1.0' / 'checkpoint-189'\n",
-=======
-    "device = torch.device('cuda' if torch.cuda.is_available() else 'cpu')\n",
-    "model_path = MODEL_ROOT / 'finetuned' / 'TinyLlama' / 'TinyLlama-1.1B-Chat-v1.0' / 'checkpoint-3'\n",
->>>>>>> 86524098
+    "model_path = Path(str(os.getenv(\"MODEL_ROOT\"))).resolve() / 'finetuned' / 'TinyLlama' / 'TinyLlama-1.1B-Chat-v1.0' / 'checkpoint-3'\n",
     "model_path = str(model_path)\n",
     "\n",
     "tokenizer = AutoTokenizer.from_pretrained(model_path)\n",
@@ -179,21 +174,14 @@
      "name": "stdout",
      "output_type": "stream",
      "text": [
-<<<<<<< HEAD
-      "The U.S. Department of Transportation's consumer advisory group set up by the government is concerned about the shrinking space on planes .\n",
-      "The group says that the government is happy to set standards for animals flying on planes .\n",
-      "But it doesn't stipulate a minimum amount of space for humans .\n",
-      "68\n"
-=======
       "<|user|>\n",
       "Summarize the following text in a TL;DR style in one sentence\n",
       "\n",
-      "Ever noticed how plane seats appear to be getting smaller and smaller? With increasing numbers of people taking to the skies, some experts are questioning if having such packed out planes is putting passengers at risk. They say that the shrinking space on aeroplanes is not only uncomfortable - it's putting our health and safety in danger. More than squabbling over the arm rest, shrinking space on planes putting our health and safety in danger? This week, a U.S consumer advisory group set up by the Department of Transportation said at a public hearing that while the government is happy to set standards for animals flying on planes, it doesn't stipulate a minimum amount of space for humans. 'In a world where animals have more rights to space and food than humans,' said Charlie Leocha, consumer representative on the committee.\u00a0'It is time that the DOT and FAA take a stand for humane treatment of passengers.' But could crowding on planes lead to more serious issues than fighting for space in the overhead lockers, crashing elbows and seat back kicking? Tests conducted by the FAA use planes with a 31 inch pitch, a standard which on some airlines has decreased . Many economy seats on United Airlines have 30 inches of room, while some airlines offer as little as 28 inches . Cynthia Corbertt, a human factors researcher with the Federal Aviation Administration, that it conducts tests on how quickly passengers can leave a plane. But these tests are conducted using planes with 31 inches between each row of seats, a standard which on some airlines has decreased, reported the Detroit News. The distance between two seats from one point on a seat to the same point on the seat behind it is known as the pitch. While most airlines stick to a pitch of 31 inches or above, some fall below this. While United Airlines has 30 inches of space, Gulf Air economy seats have between 29 and 32 inches, Air Asia offers 29 inches and Spirit Airlines offers just 28 inches. British Airways has a seat pitch of 31 inches, while easyJet has 29 inches, Thomson's short haul seat pitch is 28 inches, and Virgin Atlantic's is 30-31.\n",
+      "Ever noticed how plane seats appear to be getting smaller and smaller? With increasing numbers of people taking to the skies, some experts are questioning if having such packed out planes is putting passengers at risk. They say that the shrinking space on aeroplanes is not only uncomfortable - it's putting our health and safety in danger. More than squabbling over the arm rest, shrinking space on planes putting our health and safety in danger? This week, a U.S consumer advisory group set up by the Department of Transportation said at a public hearing that while the government is happy to set standards for animals flying on planes, it doesn't stipulate a minimum amount of space for humans. 'In a world where animals have more rights to space and food than humans,' said Charlie Leocha, consumer representative on the committee. 'It is time that the DOT and FAA take a stand for humane treatment of passengers.' But could crowding on planes lead to more serious issues than fighting for space in the overhead lockers, crashing elbows and seat back kicking? Tests conducted by the FAA use planes with a 31 inch pitch, a standard which on some airlines has decreased . Many economy seats on United Airlines have 30 inches of room, while some airlines offer as little as 28 inches . Cynthia Corbertt, a human factors researcher with the Federal Aviation Administration, that it conducts tests on how quickly passengers can leave a plane. But these tests are conducted using planes with 31 inches between each row of seats, a standard which on some airlines has decreased, reported the Detroit News. The distance between two seats from one point on a seat to the same point on the seat behind it is known as the pitch. While most airlines stick to a pitch of 31 inches or above, some fall below this. While United Airlines has 30 inches of space, Gulf Air economy seats have between 29 and 32 inches, Air Asia offers 29 inches and Spirit Airlines offers just 28 inches. British Airways has a seat pitch of 31 inches, while easyJet has 29 inches, Thomson's short haul seat pitch is 28 inches, and Virgin Atlantic's is 30-31.\n",
       " \n",
       "<|assistant|>\n",
       "A U.S. Consumer Advisory Group set up by the Department of Transportation has raised concerns about the shrinking space on aeroplanes, particularly for passengers. The group, which was formed by the Department of Transportation in response to a consumer complaint, has recommended that the government set minimum standards for the amount of space available for humans on planes. The group's report, published in June 2019, stated that while the government is happy to set standards for animals flying on planes, it does not stipulate a minimum amount of space for humans. The group's recommendation is that the DOT and FAA take a stand for humane treatment of passengers by setting minimum standards for the amount of space available for humans on planes. The group's report also highlighted that tests conducted by the FAA use planes with a 31 inch pitch, a standard which has decreased on some airlines. The distance between two seats from one point on a seat to the same point on the seat behind it is known as the pitch. While most airlines stick to a pitch of 31 inches or above, some fall below this. The group's report also raised concerns about the shrinking space on planes, particularly for passengers.\n",
       "268\n"
->>>>>>> 86524098
      ]
     }
    ],
